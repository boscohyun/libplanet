--- conflicted
+++ resolved
@@ -641,31 +641,6 @@
             List<BoundPeer> peers = Protocol.PeersToBroadcast(except).ToList();
             _logger.Debug("Broadcasting message: {Message}", msg);
             _logger.Debug("Peers to broadcast: {PeersCount}", peers.Count);
-<<<<<<< HEAD
-
-            foreach (BoundPeer peer in peers)
-            {
-                _ = SendMessageAsync(peer, msg)
-                    .ContinueWith(t =>
-                    {
-                        const string fname = nameof(DoBroadcast);
-                        switch (t.Exception?.InnerException)
-                        {
-                            case TimeoutException te:
-                                _logger.Error(
-                                    te,
-                                    $"TimeoutException occurred during {fname}()."
-                                );
-                                break;
-                            case Exception ex:
-                                _logger.Error(
-                                    ex,
-                                    $"An unexpected exception occurred during {fname}()."
-                                );
-                                break;
-                        }
-                    });
-=======
 
             NetMQMessage message = msg.ToNetMQMessage(_privateKey, AsPeer);
 
@@ -685,7 +660,6 @@
                         msg
                     );
                 }
->>>>>>> bc93e84a
             }
         }
 
